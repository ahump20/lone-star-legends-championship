--- conflicted
+++ resolved
@@ -1,1301 +1,5 @@
 <!DOCTYPE html>
 <html lang="en">
-<<<<<<< HEAD
-  <head>
-    <meta charset="utf-8">
-    <meta name="viewport" content="width=device-width, initial-scale=1">
-    <title>Blaze Intelligence — Sports Intelligence Operating System</title>
-    <link rel="preconnect" href="https://fonts.googleapis.com">
-    <link rel="preconnect" href="https://fonts.gstatic.com" crossorigin>
-    <link href="https://fonts.googleapis.com/css2?family=Inter:wght@300;400;500;600;700;800&family=Space+Grotesk:wght@400;500;600;700;800&display=swap" rel="stylesheet">
-    <script src="https://cdnjs.cloudflare.com/ajax/libs/three.js/r128/three.min.js"></script>
-    <link rel="stylesheet" href="/css/blaze.css">
-    
-    <style>
-      /* Blaze Intelligence Sovereign Styling */
-      :root {
-        --blaze-orange: #FF6B35;
-        --blaze-burnt: #CC5500;
-        --blaze-deep: #001F3F;
-        --blaze-midnight: #0A0A0A;
-        --blaze-gray: #161618;
-        --blaze-text: #FFFFFF;
-        --blaze-muted: #A1A5AE;
-        --graceland-gold: #FFD700;
-        --memphis-gradient: linear-gradient(135deg, #FFD700, #FF6B35, #CC5500);
-      }
-      
-      * {
-        margin: 0;
-        padding: 0;
-        box-sizing: border-box;
-      }
-      
-      body {
-        margin: 0;
-        background: radial-gradient(ellipse at center, #001F3F 0%, #0A0A0A 70%);
-        color: var(--blaze-text);
-        font-family: 'Inter', -apple-system, BlinkMacSystemFont, sans-serif;
-        font-weight: 400;
-        line-height: 1.6;
-        overflow-x: hidden;
-        position: relative;
-      }
-      
-      body::before {
-        content: '';
-        position: fixed;
-        top: 0;
-        left: 0;
-        width: 100%;
-        height: 100%;
-        background: 
-          radial-gradient(circle at 20% 20%, rgba(255, 107, 53, 0.1) 0%, transparent 50%),
-          radial-gradient(circle at 80% 80%, rgba(204, 85, 0, 0.1) 0%, transparent 50%),
-          radial-gradient(circle at 40% 60%, rgba(255, 215, 0, 0.05) 0%, transparent 50%);
-        pointer-events: none;
-        z-index: 0;
-      }
-      
-      /* Professional Navigation */
-      .topbar {
-        position: fixed;
-        top: 0;
-        width: 100%;
-        z-index: 1000;
-        background: rgba(10, 10, 10, 0.98);
-        backdrop-filter: blur(20px);
-        border-bottom: 1px solid rgba(255, 107, 53, 0.15);
-        padding: 1rem 0;
-        transition: all 0.3s ease;
-      }
-      
-      .nav-container {
-        max-width: 1400px;
-        margin: 0 auto;
-        padding: 0 2rem;
-        display: flex;
-        align-items: center;
-        justify-content: space-between;
-      }
-      
-      .logo {
-        display: flex;
-        align-items: center;
-        gap: 0.75rem;
-        font-family: 'Space Grotesk', sans-serif;
-        font-weight: 800;
-        font-size: 1.4rem;
-        color: var(--blaze-text);
-        text-decoration: none;
-        z-index: 10;
-      }
-      
-      .logo-icon {
-        background: var(--memphis-gradient);
-        padding: 0.6rem;
-        border-radius: 12px;
-        font-size: 1.1rem;
-        box-shadow: 0 4px 15px rgba(255, 107, 53, 0.3);
-      }
-      
-      .nav-menu {
-        display: flex;
-        gap: 2.5rem;
-        align-items: center;
-      }
-      
-      .nav-link {
-        color: var(--blaze-text);
-        text-decoration: none;
-        font-weight: 500;
-        font-size: 0.95rem;
-        transition: all 0.3s ease;
-        position: relative;
-      }
-      
-      .nav-link::after {
-        content: '';
-        position: absolute;
-        bottom: -4px;
-        left: 0;
-        width: 0;
-        height: 2px;
-        background: var(--memphis-gradient);
-        transition: width 0.3s ease;
-      }
-      
-      .nav-link:hover::after {
-        width: 100%;
-      }
-      
-      .nav-link:hover {
-        color: var(--blaze-orange);
-      }
-      
-      .nav-cta {
-        background: var(--memphis-gradient);
-        color: var(--blaze-text);
-        padding: 0.8rem 1.8rem;
-        border-radius: 12px;
-        text-decoration: none;
-        font-weight: 600;
-        font-size: 0.95rem;
-        transition: all 0.3s ease;
-        box-shadow: 0 4px 15px rgba(255, 107, 53, 0.2);
-      }
-      
-      .nav-cta:hover {
-        transform: translateY(-2px);
-        box-shadow: 0 8px 25px rgba(255, 107, 53, 0.4);
-      }
-      
-      /* Hero Section - Full Screen Impact */
-      .hero-section {
-        min-height: 100vh;
-        position: relative;
-        display: flex;
-        align-items: center;
-        justify-content: center;
-        padding: 6rem 0 2rem;
-        z-index: 5;
-      }
-      
-      .hero {
-        max-width: 1400px;
-        margin: 0 auto;
-        padding: 0 2rem;
-        display: grid;
-        grid-template-columns: 1.3fr 1fr;
-        gap: 4rem;
-        align-items: center;
-        position: relative;
-        z-index: 10;
-      }
-      
-      .hero-content {
-        animation: fadeInUp 1s ease-out;
-      }
-      
-      @keyframes fadeInUp {
-        from {
-          opacity: 0;
-          transform: translateY(40px);
-        }
-        to {
-          opacity: 1;
-          transform: translateY(0);
-        }
-      }
-      
-      .hero-badge {
-        display: inline-flex;
-        align-items: center;
-        gap: 0.5rem;
-        background: rgba(255, 107, 53, 0.1);
-        border: 1px solid rgba(255, 107, 53, 0.3);
-        padding: 0.5rem 1rem;
-        border-radius: 50px;
-        font-size: 0.85rem;
-        font-weight: 600;
-        color: var(--blaze-orange);
-        margin-bottom: 2rem;
-        backdrop-filter: blur(10px);
-      }
-      
-      .hero-content h1 {
-        font-family: 'Space Grotesk', sans-serif;
-        font-size: clamp(2.5rem, 5.5vw, 4.5rem);
-        font-weight: 800;
-        line-height: 1.05;
-        margin-bottom: 1.5rem;
-        color: var(--blaze-text);
-        background: linear-gradient(135deg, #FFFFFF 0%, #FF6B35 100%);
-        -webkit-background-clip: text;
-        -webkit-text-fill-color: transparent;
-        background-clip: text;
-      }
-      
-      .hero-subtitle {
-        font-size: clamp(1.1rem, 2vw, 1.4rem);
-        line-height: 1.5;
-        color: var(--blaze-muted);
-        margin-bottom: 3rem;
-        font-weight: 400;
-      }
-      
-      .cta-buttons {
-        display: flex;
-        gap: 1.5rem;
-        margin-bottom: 3rem;
-        flex-wrap: wrap;
-      }
-      
-      .btn-primary {
-        background: var(--memphis-gradient);
-        color: var(--blaze-text);
-        padding: 1.2rem 2.5rem;
-        border-radius: 12px;
-        text-decoration: none;
-        font-weight: 600;
-        font-size: 1rem;
-        transition: all 0.3s ease;
-        display: inline-flex;
-        align-items: center;
-        gap: 0.5rem;
-        box-shadow: 0 4px 15px rgba(255, 107, 53, 0.2);
-      }
-      
-      .btn-primary:hover {
-        transform: translateY(-3px);
-        box-shadow: 0 12px 35px rgba(255, 107, 53, 0.4);
-      }
-      
-      .btn-secondary {
-        background: transparent;
-        color: var(--blaze-text);
-        padding: 1.2rem 2.5rem;
-        border: 2px solid rgba(255, 255, 255, 0.2);
-        border-radius: 12px;
-        text-decoration: none;
-        font-weight: 600;
-        font-size: 1rem;
-        transition: all 0.3s ease;
-        backdrop-filter: blur(10px);
-      }
-      
-      .btn-secondary:hover {
-        border-color: var(--blaze-orange);
-        color: var(--blaze-orange);
-        background: rgba(255, 107, 53, 0.1);
-        transform: translateY(-2px);
-      }
-      
-      /* 3D Canvas Background */
-      #blaze-hero {
-        position: absolute;
-        top: 0;
-        left: 0;
-        width: 100%;
-        height: 100%;
-        z-index: 1;
-        opacity: 0.6;
-      }
-      
-      /* Right Panel - Enhanced */
-      .hero-panel {
-        display: flex;
-        flex-direction: column;
-        gap: 2rem;
-        position: relative;
-        z-index: 10;
-      }
-      
-      .live-data-card {
-        background: linear-gradient(135deg, rgba(22, 24, 28, 0.95), rgba(22, 24, 28, 0.8));
-        border: 1px solid rgba(255, 107, 53, 0.2);
-        border-radius: 20px;
-        padding: 2rem;
-        position: relative;
-        backdrop-filter: blur(20px);
-        overflow: hidden;
-      }
-      
-      .live-data-card::before {
-        content: '';
-        position: absolute;
-        top: 0;
-        left: 0;
-        width: 100%;
-        height: 1px;
-        background: var(--memphis-gradient);
-        opacity: 0.5;
-      }
-      
-      .live-header {
-        display: flex;
-        align-items: center;
-        justify-content: space-between;
-        margin-bottom: 2rem;
-      }
-      
-      .live-header h3 {
-        font-family: 'Space Grotesk', sans-serif;
-        font-weight: 700;
-        font-size: 1.1rem;
-        color: var(--blaze-text);
-        display: flex;
-        align-items: center;
-        gap: 0.5rem;
-      }
-      
-      .live-dot {
-        width: 8px;
-        height: 8px;
-        background: var(--blaze-orange);
-        border-radius: 50%;
-        animation: pulse 2s infinite;
-      }
-      
-      @keyframes pulse {
-        0%, 100% { opacity: 1; transform: scale(1); }
-        50% { opacity: 0.6; transform: scale(1.2); }
-      }
-      
-      .data-grid {
-        display: grid;
-        gap: 1.5rem;
-      }
-      
-      .data-item {
-        text-align: center;
-      }
-      
-      .data-label {
-        font-size: 0.8rem;
-        color: var(--blaze-muted);
-        text-transform: uppercase;
-        letter-spacing: 1px;
-        margin-bottom: 0.5rem;
-        font-weight: 500;
-      }
-      
-      .data-value {
-        font-family: 'Space Grotesk', sans-serif;
-        font-size: 2.2rem;
-        font-weight: 800;
-        background: var(--memphis-gradient);
-        -webkit-background-clip: text;
-        -webkit-text-fill-color: transparent;
-        background-clip: text;
-        display: block;
-      }
-      
-      .last-updated {
-        font-size: 0.75rem;
-        color: var(--blaze-muted);
-        padding-top: 1.5rem;
-        border-top: 1px solid rgba(255, 255, 255, 0.1);
-        text-align: center;
-        margin-top: 1.5rem;
-      }
-      
-      /* Video Container Enhancement */
-      .video-container {
-        background: linear-gradient(135deg, rgba(22, 24, 28, 0.95), rgba(22, 24, 28, 0.8));
-        border: 1px solid rgba(255, 107, 53, 0.2);
-        border-radius: 20px;
-        padding: 1.5rem;
-        backdrop-filter: blur(20px);
-        overflow: hidden;
-        position: relative;
-      }
-      
-      .video-container::before {
-        content: '';
-        position: absolute;
-        top: 0;
-        left: 0;
-        width: 100%;
-        height: 1px;
-        background: var(--memphis-gradient);
-        opacity: 0.5;
-      }
-      
-      .video-container iframe {
-        width: 100%;
-        aspect-ratio: 16/9;
-        border-radius: 16px;
-        border: 0;
-      }
-      
-      /* Footer Enhancement */
-      .footer {
-        max-width: 1400px;
-        margin: 4rem auto 2rem;
-        padding: 0 2rem;
-        position: relative;
-        z-index: 10;
-      }
-      
-      .footer-content {
-        background: linear-gradient(135deg, rgba(22, 24, 28, 0.95), rgba(22, 24, 28, 0.8));
-        border: 1px solid rgba(255, 107, 53, 0.2);
-        border-radius: 20px;
-        padding: 2rem;
-        display: flex;
-        justify-content: space-between;
-        align-items: center;
-        flex-wrap: wrap;
-        gap: 1rem;
-        backdrop-filter: blur(20px);
-      }
-      
-      .footer-content a {
-        color: var(--blaze-orange);
-        text-decoration: none;
-        font-weight: 500;
-        transition: color 0.3s ease;
-      }
-      
-      .footer-content a:hover {
-        color: var(--graceland-gold);
-      }
-      
-      /* Dashboard Link Cards */
-      .dashboard-section {
-        max-width: 1400px;
-        margin: 4rem auto;
-        padding: 0 2rem;
-        position: relative;
-        z-index: 10;
-      }
-      
-      .dashboard-grid {
-        display: grid;
-        grid-template-columns: repeat(auto-fit, minmax(300px, 1fr));
-        gap: 2rem;
-        margin-top: 2rem;
-      }
-      
-      .dashboard-card {
-        background: linear-gradient(135deg, rgba(22, 24, 28, 0.95), rgba(22, 24, 28, 0.8));
-        border: 1px solid rgba(255, 107, 53, 0.2);
-        border-radius: 20px;
-        padding: 2rem;
-        text-decoration: none;
-        color: inherit;
-        transition: all 0.3s ease;
-        backdrop-filter: blur(20px);
-        position: relative;
-        overflow: hidden;
-      }
-      
-      .dashboard-card::before {
-        content: '';
-        position: absolute;
-        top: 0;
-        left: 0;
-        width: 100%;
-        height: 1px;
-        background: var(--memphis-gradient);
-        opacity: 0.5;
-      }
-      
-      .dashboard-card:hover {
-        transform: translateY(-5px);
-        border-color: var(--blaze-orange);
-        box-shadow: 0 15px 40px rgba(255, 107, 53, 0.2);
-      }
-      
-      .dashboard-card h3 {
-        font-family: 'Space Grotesk', sans-serif;
-        font-weight: 700;
-        font-size: 1.2rem;
-        margin-bottom: 1rem;
-        color: var(--blaze-text);
-      }
-      
-      .dashboard-card p {
-        color: var(--blaze-muted);
-        font-size: 0.9rem;
-        line-height: 1.5;
-        margin-bottom: 1rem;
-      }
-      
-      .dashboard-card .card-icon {
-        font-size: 2rem;
-        margin-bottom: 1rem;
-        display: block;
-      }
-      
-      /* Responsive Design */
-      @media (max-width: 1024px) {
-        .hero {
-          grid-template-columns: 1fr;
-          gap: 3rem;
-          text-align: center;
-        }
-        
-        .nav-menu {
-          gap: 1.5rem;
-        }
-      }
-      
-      @media (max-width: 768px) {
-        .nav-container {
-          padding: 0 1rem;
-        }
-        
-        .hero {
-          padding: 0 1rem;
-        }
-        
-        .nav-menu {
-          display: none;
-        }
-        
-        .cta-buttons {
-          flex-direction: column;
-          align-items: center;
-        }
-        
-        .dashboard-grid {
-          grid-template-columns: 1fr;
-=======
-<head>
-    <meta charset="UTF-8">
-    <meta name="viewport" content="width=device-width, initial-scale=1.0">
-    <title>🔥 Blaze Intelligence OS — Championship Sports Analytics</title>
-    <meta name="description" content="Advanced Sports Analytics Platform with 3D visualization, real-time data, and championship intelligence">
-    <meta name="keywords" content="sports analytics, data visualization, team intelligence, competitive analysis, Austin Humphrey">
-    
-    <!-- External Libraries -->
-    <link href="https://fonts.googleapis.com/css2?family=Inter:wght@100;200;300;400;500;600;700;800;900&family=Orbitron:wght@400;700;900&family=Space+Grotesk:wght@300;400;500;600;700&display=swap" rel="stylesheet">
-    <link rel="stylesheet" href="https://cdnjs.cloudflare.com/ajax/libs/font-awesome/6.4.0/css/all.min.css">
-    
-    <!-- Three.js -->
-    <script src="https://cdnjs.cloudflare.com/ajax/libs/three.js/r128/three.min.js"></script>
-    
-    <!-- React -->
-    <script crossorigin src="https://unpkg.com/react@18/umd/react.production.min.js"></script>
-    <script crossorigin src="https://unpkg.com/react-dom@18/umd/react-dom.production.min.js"></script>
-    <script src="https://unpkg.com/@babel/standalone/babel.min.js"></script>
-    
-    <!-- Charts -->
-    <script src="https://cdn.jsdelivr.net/npm/chart.js"></script>
-    
-    <!-- Video.js for Cloudflare Stream -->
-    <link href="https://vjs.zencdn.net/8.0.4/video-js.css" rel="stylesheet">
-    <script src="https://vjs.zencdn.net/8.0.4/video.min.js"></script>
-    
-    <style>
-        :root {
-            --primary: #BF5700;
-            --primary-light: #FF7A00;
-            --primary-dark: #8B3D00;
-            --accent: #FFB81C;
-            --dark: #0A0A0F;
-            --darker: #050507;
-            --light: #F8F9FA;
-            --glass: rgba(255, 255, 255, 0.08);
-            --glass-border: rgba(255, 255, 255, 0.15);
-            --glow: rgba(191, 87, 0, 0.5);
-        }
-
-        * {
-            margin: 0;
-            padding: 0;
-            box-sizing: border-box;
-        }
-
-        body {
-            font-family: 'Inter', system-ui, -apple-system, sans-serif;
-            background: var(--darker);
-            color: var(--light);
-            overflow-x: hidden;
-        }
-
-        /* Three.js Hero Canvas */
-        #hero-canvas {
-            position: fixed;
-            top: 0;
-            left: 0;
-            width: 100%;
-            height: 100vh;
-            z-index: -1;
-            opacity: 0.7;
-        }
-
-        /* Hero Section */
-        .hero-section {
-            position: relative;
-            min-height: 100vh;
-            display: flex;
-            flex-direction: column;
-            align-items: center;
-            justify-content: center;
-            background: linear-gradient(180deg, 
-                rgba(10, 10, 15, 0) 0%, 
-                rgba(10, 10, 15, 0.5) 50%, 
-                rgba(10, 10, 15, 1) 100%);
-            z-index: 1;
-        }
-
-        .hero-video-container {
-            position: absolute;
-            top: 0;
-            left: 0;
-            width: 100%;
-            height: 100%;
-            overflow: hidden;
-            z-index: -1;
-        }
-
-        .hero-video {
-            width: 100%;
-            height: 100%;
-            object-fit: cover;
-            opacity: 0.3;
-        }
-
-        .hero-content {
-            text-align: center;
-            z-index: 10;
-            padding: 2rem;
-            backdrop-filter: blur(10px);
-            background: var(--glass);
-            border: 1px solid var(--glass-border);
-            border-radius: 30px;
-            box-shadow: 0 20px 60px var(--glow);
-            max-width: 1000px;
-            animation: fadeInUp 1s ease-out;
-        }
-
-        @keyframes fadeInUp {
-            from {
-                opacity: 0;
-                transform: translateY(30px);
-            }
-            to {
-                opacity: 1;
-                transform: translateY(0);
-            }
-        }
-
-        .logo-container {
-            display: flex;
-            align-items: center;
-            justify-content: center;
-            gap: 2rem;
-            margin-bottom: 2rem;
-        }
-
-        .bi-logo {
-            width: 120px;
-            height: 120px;
-            background: linear-gradient(135deg, var(--primary), var(--primary-light));
-            border-radius: 20px;
-            display: flex;
-            align-items: center;
-            justify-content: center;
-            font-family: 'Orbitron', monospace;
-            font-size: 3rem;
-            font-weight: 900;
-            color: var(--dark);
-            box-shadow: 0 10px 30px var(--glow);
-            animation: pulse 2s infinite;
-        }
-
-        @keyframes pulse {
-            0%, 100% { transform: scale(1); }
-            50% { transform: scale(1.05); }
-        }
-
-        .headshot {
-            width: 120px;
-            height: 120px;
-            border-radius: 50%;
-            border: 4px solid var(--primary);
-            box-shadow: 0 10px 30px var(--glow);
-            object-fit: cover;
-        }
-
-        .hero-title {
-            font-family: 'Orbitron', monospace;
-            font-size: 4rem;
-            font-weight: 900;
-            background: linear-gradient(135deg, var(--primary), var(--accent));
-            -webkit-background-clip: text;
-            -webkit-text-fill-color: transparent;
-            margin-bottom: 1rem;
-            text-transform: uppercase;
-            letter-spacing: 2px;
-        }
-
-        .hero-subtitle {
-            font-family: 'Space Grotesk', sans-serif;
-            font-size: 1.5rem;
-            color: var(--accent);
-            margin-bottom: 2rem;
-            font-weight: 500;
-        }
-
-        .hero-stats {
-            display: grid;
-            grid-template-columns: repeat(auto-fit, minmax(150px, 1fr));
-            gap: 1rem;
-            margin: 2rem 0;
-        }
-
-        .hero-stat {
-            background: var(--glass);
-            border: 1px solid var(--glass-border);
-            border-radius: 15px;
-            padding: 1rem;
-            backdrop-filter: blur(10px);
-        }
-
-        .hero-stat-value {
-            font-size: 2rem;
-            font-weight: 700;
-            color: var(--primary);
-            font-family: 'Orbitron', monospace;
-        }
-
-        .hero-stat-label {
-            font-size: 0.9rem;
-            opacity: 0.8;
-            text-transform: uppercase;
-            letter-spacing: 1px;
-        }
-
-        .hero-cta {
-            display: flex;
-            gap: 1rem;
-            justify-content: center;
-            margin-top: 2rem;
-            flex-wrap: wrap;
-        }
-
-        .btn-primary {
-            padding: 1rem 2rem;
-            background: linear-gradient(135deg, var(--primary), var(--primary-light));
-            color: var(--light);
-            border: none;
-            border-radius: 50px;
-            font-size: 1.1rem;
-            font-weight: 600;
-            cursor: pointer;
-            transition: all 0.3s ease;
-            text-transform: uppercase;
-            letter-spacing: 1px;
-            box-shadow: 0 10px 30px var(--glow);
-            text-decoration: none;
-            display: inline-block;
-        }
-
-        .btn-primary:hover {
-            transform: translateY(-2px);
-            box-shadow: 0 15px 40px var(--glow);
-        }
-
-        .btn-secondary {
-            padding: 1rem 2rem;
-            background: transparent;
-            color: var(--primary);
-            border: 2px solid var(--primary);
-            border-radius: 50px;
-            font-size: 1.1rem;
-            font-weight: 600;
-            cursor: pointer;
-            transition: all 0.3s ease;
-            text-transform: uppercase;
-            letter-spacing: 1px;
-            text-decoration: none;
-            display: inline-block;
-        }
-
-        .btn-secondary:hover {
-            background: var(--primary);
-            color: var(--light);
-            transform: translateY(-2px);
-        }
-
-        /* Video Showcase */
-        .video-showcase {
-            padding: 6rem 2rem;
-            background: linear-gradient(180deg, var(--darker) 0%, var(--dark) 100%);
-        }
-
-        .dashboard-header {
-            text-align: center;
-            margin-bottom: 4rem;
-        }
-
-        .dashboard-title {
-            font-family: 'Orbitron', monospace;
-            font-size: 3rem;
-            font-weight: 700;
-            background: linear-gradient(135deg, var(--primary), var(--accent));
-            -webkit-background-clip: text;
-            -webkit-text-fill-color: transparent;
-            margin-bottom: 1rem;
-        }
-
-        .video-grid {
-            display: grid;
-            grid-template-columns: repeat(auto-fit, minmax(500px, 1fr));
-            gap: 2rem;
-            max-width: 1400px;
-            margin: 0 auto;
-        }
-
-        .video-card {
-            background: var(--glass);
-            border: 1px solid var(--glass-border);
-            border-radius: 20px;
-            overflow: hidden;
-            backdrop-filter: blur(10px);
-            transition: all 0.3s ease;
-        }
-
-        .video-card:hover {
-            transform: translateY(-10px);
-            box-shadow: 0 20px 60px var(--glow);
-        }
-
-        .video-player {
-            width: 100%;
-            height: 300px;
-            object-fit: cover;
-        }
-
-        .video-info {
-            padding: 1.5rem;
-        }
-
-        .video-title {
-            font-size: 1.5rem;
-            font-weight: 600;
-            margin-bottom: 0.5rem;
-            color: var(--primary);
-        }
-
-        .video-description {
-            opacity: 0.8;
-            line-height: 1.6;
-        }
-
-        /* Tell Detector Section */
-        .tell-detector-section {
-            padding: 6rem 2rem;
-            background: linear-gradient(135deg, var(--dark) 0%, var(--darker) 100%);
-        }
-
-        .tell-detector-hero {
-            max-width: 1200px;
-            margin: 0 auto;
-            text-align: center;
-            margin-bottom: 4rem;
-        }
-
-        .tell-detector-title {
-            font-family: 'Orbitron', monospace;
-            font-size: 3.5rem;
-            font-weight: 900;
-            background: linear-gradient(135deg, #ff6b6b 0%, #ffd93d 100%);
-            -webkit-background-clip: text;
-            -webkit-text-fill-color: transparent;
-            margin-bottom: 1rem;
-        }
-
-        .tell-detector-subtitle {
-            font-size: 1.3rem;
-            color: var(--accent);
-            margin-bottom: 2rem;
-        }
-
-        .features-grid {
-            display: grid;
-            grid-template-columns: repeat(auto-fit, minmax(350px, 1fr));
-            gap: 2rem;
-            max-width: 1200px;
-            margin: 0 auto;
-        }
-
-        .feature-card {
-            background: var(--glass);
-            border: 1px solid var(--glass-border);
-            border-radius: 20px;
-            padding: 2rem;
-            backdrop-filter: blur(10px);
-            transition: all 0.3s ease;
-        }
-
-        .feature-card:hover {
-            transform: translateY(-5px);
-            border-color: var(--primary);
-            box-shadow: 0 15px 40px var(--glow);
-        }
-
-        .feature-icon {
-            font-size: 3rem;
-            margin-bottom: 1rem;
-            display: block;
-        }
-
-        .feature-title {
-            font-size: 1.3rem;
-            font-weight: 600;
-            margin-bottom: 1rem;
-            color: var(--primary);
-        }
-
-        .feature-description {
-            opacity: 0.9;
-            line-height: 1.6;
-            margin-bottom: 1rem;
-        }
-
-        .feature-metrics {
-            background: rgba(255, 255, 255, 0.02);
-            border-radius: 10px;
-            padding: 1rem;
-            margin-top: 1rem;
-        }
-
-        .metric-row {
-            display: flex;
-            justify-content: space-between;
-            margin-bottom: 0.5rem;
-        }
-
-        .metric-label {
-            opacity: 0.8;
-        }
-
-        .metric-value {
-            color: var(--primary);
-            font-weight: 600;
-        }
-
-        /* Dashboard styles from original */
-        .dashboard {
-            max-width: 1400px;
-            margin: 0 auto;
-            padding: 2rem;
-        }
-
-        .controls {
-            display: flex;
-            gap: 1rem;
-            margin-bottom: 2rem;
-            flex-wrap: wrap;
-        }
-
-        .search-box, .filter-select {
-            padding: 0.8rem;
-            background: var(--glass);
-            border: 1px solid var(--glass-border);
-            border-radius: 10px;
-            color: var(--light);
-            backdrop-filter: blur(10px);
-        }
-
-        .search-box {
-            flex: 1;
-            min-width: 300px;
-        }
-
-        .stats-grid {
-            display: grid;
-            grid-template-columns: repeat(auto-fit, minmax(200px, 1fr));
-            gap: 1.5rem;
-            margin-bottom: 3rem;
-        }
-
-        .stat-card {
-            background: var(--glass);
-            border: 1px solid var(--glass-border);
-            border-radius: 15px;
-            padding: 1.5rem;
-            text-align: center;
-            backdrop-filter: blur(10px);
-            transition: all 0.3s ease;
-        }
-
-        .stat-card:hover {
-            transform: translateY(-5px);
-            box-shadow: 0 15px 30px rgba(0, 0, 0, 0.3);
-        }
-
-        .stat-value {
-            font-size: 2.5rem;
-            font-weight: 700;
-            color: var(--primary);
-            font-family: 'Orbitron', monospace;
-        }
-
-        .stat-label {
-            font-size: 0.9rem;
-            opacity: 0.8;
-            text-transform: uppercase;
-            letter-spacing: 1px;
-            margin-top: 0.5rem;
-        }
-
-        .charts-section {
-            display: grid;
-            grid-template-columns: 1fr 1fr;
-            gap: 2rem;
-            margin-bottom: 3rem;
-        }
-
-        .chart-container {
-            background: var(--glass);
-            border: 1px solid var(--glass-border);
-            border-radius: 15px;
-            padding: 1.5rem;
-            backdrop-filter: blur(10px);
-        }
-
-        .chart-title {
-            font-size: 1.2rem;
-            font-weight: 600;
-            margin-bottom: 1rem;
-            color: var(--primary);
-            text-align: center;
-        }
-
-        .teams-grid {
-            display: grid;
-            grid-template-columns: repeat(auto-fit, minmax(300px, 1fr));
-            gap: 1.5rem;
-        }
-
-        .team-card {
-            background: var(--glass);
-            border: 1px solid var(--glass-border);
-            border-radius: 15px;
-            padding: 1.5rem;
-            backdrop-filter: blur(10px);
-            transition: all 0.3s ease;
-        }
-
-        .team-card:hover {
-            transform: translateY(-5px);
-            border-color: var(--primary);
-            box-shadow: 0 15px 30px rgba(191, 87, 0, 0.2);
-        }
-
-        .team-name {
-            font-size: 1.2rem;
-            font-weight: 600;
-            margin-bottom: 1rem;
-            color: var(--light);
-        }
-
-        .team-info {
-            display: grid;
-            grid-template-columns: 1fr 1fr;
-            gap: 0.5rem;
-            margin-bottom: 1rem;
-            font-size: 0.9rem;
-            opacity: 0.8;
-        }
-
-        .team-metrics {
-            display: flex;
-            gap: 1rem;
-        }
-
-        .metric {
-            text-align: center;
-            flex: 1;
-        }
-
-        .metric-value {
-            font-size: 1.5rem;
-            font-weight: 700;
-            color: var(--primary);
-            font-family: 'Orbitron', monospace;
-        }
-
-        .metric-label {
-            font-size: 0.8rem;
-            opacity: 0.8;
-            text-transform: uppercase;
-            letter-spacing: 1px;
-        }
-
-        /* Responsive Design */
-        @media (max-width: 768px) {
-            .hero-title {
-                font-size: 2.5rem;
-            }
-            
-            .hero-stats {
-                grid-template-columns: 1fr 1fr;
-            }
-            
-            .video-grid {
-                grid-template-columns: 1fr;
-            }
-            
-            .charts-section {
-                grid-template-columns: 1fr;
-            }
-            
-            .hero-cta {
-                flex-direction: column;
-                align-items: center;
-            }
-            
-            .btn-primary, .btn-secondary {
-                width: 100%;
-                max-width: 300px;
-            }
-        }
-
-        /* Loading and animations */
-        .loading-spinner {
-            display: inline-block;
-            width: 20px;
-            height: 20px;
-            border: 3px solid rgba(255, 255, 255, 0.3);
-            border-radius: 50%;
-            border-top-color: var(--primary);
-            animation: spin 1s ease-in-out infinite;
-        }
-
-        @keyframes spin {
-            to { transform: rotate(360deg); }
->>>>>>> 15e7b7e1
-        }
-    </style>
-<<<<<<< HEAD
-  </head>
-  
-  <body>
-    <!-- Professional Navigation -->
-    <header class="topbar">
-      <div class="nav-container">
-        <a href="/" class="logo">
-          <span class="logo-icon">🔥</span>
-          <span>Blaze Intelligence</span>
-        </a>
-        <nav class="nav-menu">
-          <a href="/statistics-dashboard-enhanced.html" class="nav-link">Analytics</a>
-          <a href="/nil-trust-dashboard.html" class="nav-link">NIL Trust</a>
-          <a href="/presentations.html" class="nav-link">Insights</a>
-          <a href="/game.html" class="nav-link">Championship</a>
-          <a href="/client-onboarding-enhanced.html" class="nav-cta">Get Started</a>
-        </nav>
-      </div>
-    </header>
-
-    <!-- Hero Section with 3D Background -->
-    <section class="hero-section">
-      <canvas id="blaze-hero"></canvas>
-      
-      <main class="hero">
-        <div class="hero-content">
-          <div class="hero-badge">
-            <span class="live-dot"></span>
-            <span>CHAMPION ENIGMA ENGINE</span>
-            <span>ACTIVE</span>
-          </div>
-          
-          <h1>SPORTS INTELLIGENCE<br>OPERATING SYSTEM</h1>
-          
-          <p class="hero-subtitle">
-            Where cognitive performance meets quarterly performance.<br>
-            Real-time pattern recognition at the speed of championship thinking.
-          </p>
-          
-          <div class="cta-buttons">
-            <a href="/game.html" class="btn-primary">
-              🎮 Enter Championship Mode
-            </a>
-            <a href="/index-corporate-enhanced.html" class="btn-secondary">
-              🏆 ENIGMA SYSTEM DEMO
-            </a>
-          </div>
-        </div>
-
-        <div class="hero-panel">
-          <div class="live-data-card">
-            <div class="live-header">
-              <h3>
-                <span class="live-dot" id="live-dot"></span>
-                Live Intelligence
-              </h3>
-              <span style="font-size: 0.8rem; color: var(--blaze-muted);">PATTERN LIBRARY</span>
-            </div>
-            
-            <div class="data-grid">
-              <div class="data-item">
-                <div class="data-label">Decision Velocity</div>
-                <div class="data-value" id="readiness">67.30</div>
-              </div>
-              
-              <div class="data-item">
-                <div class="data-label">Cognitive Leverage</div>
-                <div class="data-value" id="leverage">2.40</div>
-              </div>
-            </div>
-            
-            <div class="last-updated">
-              Last sync: <span id="updated">Just now</span>
-            </div>
-          </div>
-          
-          <div class="video-container">
-            <iframe
-              src="https://iframe.videodelivery.net/138facaf760c65e9b4efab3715ae6f50?autoplay=false&muted=false&controls=true&preload=metadata"
-              title="Championship Psychology Operating System"
-              allow="accelerometer;gyroscope;autoplay;encrypted-media;picture-in-picture"
-              allowfullscreen>
-            </iframe>
-          </div>
-=======
-</head>
-<body>
-    <!-- Three.js Background -->
-    <canvas id="hero-canvas"></canvas>
-    
-    <!-- Hero Section -->
-    <section class="hero-section">
-        <div class="hero-video-container">
-            <video class="hero-video" autoplay muted loop playsinline>
-                <source src="https://customer-w33nxaivs01oev2i.cloudflarestream.com/3f4a5b2e1c6d7e8f9a0b1c2d3e4f5a6b/manifest/video.m3u8" type="application/x-mpegURL">
-            </video>
-        </div>
-        
-        <div class="hero-content">
-            <div class="logo-container">
-                <div class="bi-logo">BI</div>
-                <img class="headshot" src="data:image/jpeg;base64,/9j/4AAQSkZJRgABAQAAAQABAAD/2wBDAAYEBQYFBAYGBQYHBwYIChAKCgkJChQODwwQFxQYGBcUFhYaHSUfGhsjHBYWICwgIyYnKSopGR8tMC0oMCUoKSj/2wBDAQcHBwoIChMKChMoGhYaKCgoKCgoKCgoKCgoKCgoKCgoKCgoKCgoKCgoKCgoKCgoKCgoKCgoKCgoKCgoKCgoKCj/wAARCABkAGQDASIAAhEBAxEB/8QAGwAAAQUBAQAAAAAAAAAAAAAABQIDBAYHAQj/xAA5EAABAwMDAgQDBgUDBQAAAAABAgMEAAURBiExEkEHE1FhInGBFTKRobHBFVLC4fAII0IWM2Jygv/EABoBAAIDAQEAAAAAAAAAAAAAAAIDAAEEBQb/xAAnEQACAgICAQMEAwEAAAAAAAAAAQIRAyESMUEEIlETMnGRgbHB8P/aAAwDAQACEQMRAD8A" alt="Austin Humphrey">
-                <div class="bi-logo">🔥</div>
-            </div>
-            
-            <h1 class="hero-title">Blaze Intelligence OS</h1>
-            <p class="hero-subtitle">Championship Sports Analytics Platform</p>
-            
-            <div class="hero-stats">
-                <div class="hero-stat">
-                    <div class="hero-stat-value">96.3%</div>
-                    <div class="hero-stat-label">Analysis Accuracy</div>
-                </div>
-                <div class="hero-stat">
-                    <div class="hero-stat-value">&lt;50ms</div>
-                    <div class="hero-stat-label">Response Time</div>
-                </div>
-                <div class="hero-stat">
-                    <div class="hero-stat-value">4.9/5</div>
-                    <div class="hero-stat-label">User Rating</div>
-                </div>
-                <div class="hero-stat">
-                    <div class="hero-stat-value">100%</div>
-                    <div class="hero-stat-label">Demo Success</div>
-                </div>
-            </div>
-            
-            <div class="hero-cta">
-                <a href="/video-upload.html" class="btn-primary">🎥 Try Live Demo</a>
-                <a href="#videos" class="btn-secondary">Watch Demo Videos</a>
-                <a href="/analytics-dashboard.html" class="btn-primary">📊 Launch Dashboard</a>
-            </div>
-        </div>
-    </section>
-
-    <!-- Tell Detector Section -->
-    <section class="tell-detector-section" id="tell-detector">
-        <div class="tell-detector-hero">
-            <h2 class="tell-detector-title">🧠 Tell Detector™ Technology</h2>
-            <p class="tell-detector-subtitle">Revolutionary dual-signal fusion analyzing biomechanics and micro-expressions for championship-level character insights</p>
->>>>>>> 15e7b7e1
         </div>
       </main>
     </section>
@@ -1316,438 +20,6 @@
           <span class="card-icon">📊</span>
           <h3>Advanced Analytics</h3>
           <p>Real-time performance metrics, predictive modeling, and comprehensive statistical analysis for Cardinals, Titans, Longhorns, and Grizzlies.</p>
-        </a>
-        
-<<<<<<< HEAD
-        <a href="/nil-trust-dashboard.html" class="dashboard-card">
-          <span class="card-icon">💰</span>
-          <h3>NIL Trust Engine</h3>
-          <p>Name, Image, Likeness valuation system with market analysis and athlete brand assessment tools.</p>
-        </a>
-        
-        <a href="/presentations.html" class="dashboard-card">
-          <span class="card-icon">🎯</span>
-          <h3>Strategic Insights</h3>
-          <p>Executive presentations, market research, and competitive analysis reports for decision makers.</p>
-        </a>
-        
-        <a href="/index-corporate-enhanced.html" class="dashboard-card">
-          <span class="card-icon">⚡</span>
-          <h3>Competitive Intelligence</h3>
-          <p>Market positioning analysis, competitor benchmarking, and strategic advantage identification.</p>
-        </a>
-        
-        <a href="/client-onboarding-enhanced.html" class="dashboard-card">
-          <span class="card-icon">🚀</span>
-          <h3>Client Portal</h3>
-          <p>Onboarding system, custom analytics setup, and personalized intelligence dashboard configuration.</p>
-        </a>
-        
-        <a href="/game.html" class="dashboard-card">
-          <span class="card-icon">🏆</span>
-          <h3>Championship Game</h3>
-          <p>Interactive decision-making simulator powered by Champion Enigma Engine and real-time pattern recognition.</p>
-        </a>
-      </div>
-    </section>
-
-    <!-- Footer -->
-    <footer class="footer">
-      <div class="footer-content">
-        <div>Built with ❤️ by Blaze Intelligence — Where cognitive performance meets quarterly performance™</div>
-        <div>
-          <a href="mailto:ahump20@outlook.com">ahump20@outlook.com</a> • 
-          <a href="tel:+12102735538">(210) 273-5538</a>
-=======
-        <div class="features-grid">
-            <div class="feature-card">
-                <span class="feature-icon">🎭</span>
-                <h3 class="feature-title">Micro-Expression Analysis</h3>
-                <p class="feature-description">Advanced facial action unit detection revealing character traits, grit, and determination through micro-expressions invisible to the naked eye.</p>
-                <div class="feature-metrics">
-                    <div class="metric-row">
-                        <span class="metric-label">Character Grade</span>
-                        <span class="metric-value">A-</span>
-                    </div>
-                    <div class="metric-row">
-                        <span class="metric-label">Grit Score</span>
-                        <span class="metric-value">84.52</span>
-                    </div>
-                    <div class="metric-row">
-                        <span class="metric-label">Mental Toughness</span>
-                        <span class="metric-value">89.7%</span>
-                    </div>
-                </div>
-            </div>
-            
-            <div class="feature-card">
-                <span class="feature-icon">⚖️</span>
-                <h3 class="feature-title">Dual-Signal Fusion</h3>
-                <p class="feature-description">Combines biomechanics stability with facial micro-expressions for complete performance psychology analysis.</p>
-                <div class="feature-metrics">
-                    <div class="metric-row">
-                        <span class="metric-label">Biomechanics Score</span>
-                        <span class="metric-value">92.1/100</span>
-                    </div>
-                    <div class="metric-row">
-                        <span class="metric-label">Expression Stability</span>
-                        <span class="metric-value">87.3%</span>
-                    </div>
-                    <div class="metric-row">
-                        <span class="metric-label">Pressure Handling</span>
-                        <span class="metric-value">94.7%</span>
-                    </div>
-                </div>
-            </div>
-            
-            <div class="feature-card">
-                <span class="feature-icon">🏆</span>
-                <h3 class="feature-title">Championship Character</h3>
-                <p class="feature-description">Identifies and quantifies the mental traits that separate champions from competitors through advanced psychological profiling.</p>
-                <div class="feature-metrics">
-                    <div class="metric-row">
-                        <span class="metric-label">Leadership Potential</span>
-                        <span class="metric-value">67.9/100</span>
-                    </div>
-                    <div class="metric-row">
-                        <span class="metric-label">Clutch Factor</span>
-                        <span class="metric-value">84.5%</span>
-                    </div>
-                    <div class="metric-row">
-                        <span class="metric-label">Competitive Drive</span>
-                        <span class="metric-value">92.97</span>
-                    </div>
-                </div>
-            </div>
-        </div>
-        
-        <div style="text-align: center; margin-top: 3rem;">
-            <a href="/premium-packages.html" class="btn-primary" style="font-size: 1.2rem; padding: 1.2rem 2.5rem;">
-                🚀 Unlock Tell Detector™ Premium
-            </a>
+        </a
         </div>
     </section>
-
-    <!-- Video Showcase -->
-    <section class="video-showcase" id="videos">
-        <div class="dashboard-header">
-            <h2 class="dashboard-title">Intelligence in Action</h2>
-            <p style="font-size: 1.2rem; opacity: 0.8;">Revolutionary video analysis powered by championship AI</p>
-        </div>
-        
-        <div class="video-grid">
-            <div class="video-card">
-                <video class="video-player" controls poster="https://images.unsplash.com/photo-1551698618-1dfe5d97d256?w=500&h=300&fit=crop">
-                    <source src="https://customer-w33nxaivs01oev2i.cloudflarestream.com/pattern-recognition-demo/manifest/video.m3u8" type="application/x-mpegURL">
-                </video>
-                <div class="video-info">
-                    <h3 class="video-title">Tell Detector™ Micro-Expression Analysis</h3>
-                    <p class="video-description">Advanced AI analyzing facial micro-expressions and character traits that determine championship performance under pressure</p>
-                </div>
-            </div>
-            
-            <div class="video-card">
-                <video class="video-player" controls poster="https://images.unsplash.com/photo-1579952363873-27d3bfad9c0d?w=500&h=300&fit=crop">
-                    <source src="https://customer-w33nxaivs01oev2i.cloudflarestream.com/decision-velocity-demo/manifest/video.m3u8" type="application/x-mpegURL">
-                </video>
-                <div class="video-info">
-                    <h3 class="video-title">Real-Time Biomechanics Coaching</h3>
-                    <p class="video-description">Sub-50ms response times delivering championship-level coaching insights and performance optimization recommendations</p>
-                </div>
-            </div>
-            
-            <div class="video-card">
-                <video class="video-player" controls poster="https://images.unsplash.com/photo-1606778118143-3a9ab58b605e?w=500&h=300&fit=crop">
-                    <source src="https://customer-w33nxaivs01oev2i.cloudflarestream.com/gamification-demo/manifest/video.m3u8" type="application/x-mpegURL">
-                </video>
-                <div class="video-info">
-                    <h3 class="video-title">Championship Gamification Engine</h3>
-                    <p class="video-description">Rewarding progression system with 1072 XP earned, achievement unlocks, and level progression that drives sustained improvement</p>
-                </div>
-            </div>
-            
-            <div class="video-card">
-                <video class="video-player" controls poster="https://images.unsplash.com/photo-1571019613454-1cb2f99b2d8b?w=500&h=300&fit=crop">
-                    <source src="https://customer-w33nxaivs01oev2i.cloudflarestream.com/integrated-experience-demo/manifest/video.m3u8" type="application/x-mpegURL">
-                </video>
-                <div class="video-info">
-                    <h3 class="video-title">Complete Integrated Platform</h3>
-                    <p class="video-description">Seamless user journey from upload to championship insights with 4.9/5.0 satisfaction rating and proven results</p>
-                </div>
-            </div>
-        </div>
-        
-        <div style="text-align: center; margin-top: 3rem;">
-            <a href="/blaze-vision-showcase.html" class="btn-primary" style="margin-right: 1rem;">📊 View Full Results</a>
-            <a href="/video-upload.html" class="btn-secondary">🎯 Start Your Analysis</a>
->>>>>>> 15e7b7e1
-        </div>
-    </section>
-
-<<<<<<< HEAD
-    <!-- Initialize Real-Time Systems -->
-    <script src="/js/blaze-realtime.js"></script>
-    <script src="/js/champion-enigma.js"></script>
-    <script src="/js/decision-velocity.js"></script>
-    
-    <script>
-      // Enhanced live data with Champion Enigma integration
-      function initializeBlazeSystem() {
-        // Simple live data updates for display
-        function updateLiveData() {
-          const readiness = (67.3 + (Math.random() - 0.5) * 4).toFixed(2);
-          const leverage = (2.4 + (Math.random() - 0.5) * 0.3).toFixed(2);
-          
-          document.getElementById('readiness').textContent = readiness;
-          document.getElementById('leverage').textContent = leverage;
-          document.getElementById('updated').textContent = new Date().toLocaleTimeString();
-          
-          // Animate values
-          const readinessEl = document.getElementById('readiness');
-          const leverageEl = document.getElementById('leverage');
-          
-          [readinessEl, leverageEl].forEach(el => {
-            if (el) {
-              el.style.transform = 'scale(1.05)';
-              el.style.transition = 'transform 0.3s ease';
-              setTimeout(() => {
-                el.style.transform = 'scale(1)';
-              }, 300);
-            }
-          });
-        }
-        
-        // Update every 3 seconds for engaging feel
-        setInterval(updateLiveData, 3000);
-        updateLiveData();
-        
-        // Add subtle loading animation
-        const liveDot = document.getElementById('live-dot');
-        if (liveDot) {
-          liveDot.style.animation = 'pulse 2s infinite';
-        }
-      }
-      
-      // Initialize when DOM is ready
-      if (document.readyState === 'loading') {
-        document.addEventListener('DOMContentLoaded', initializeBlazeSystem);
-      } else {
-        initializeBlazeSystem();
-      }
-    </script>
-  </body>
-</html>
-<!-- Content Generation System -->
-<script src="/js/blaze-content-engine.js"></script>
-<script src="/js/content-templates.js"></script>
-<script src="/js/mastery-journal-integration.js"></script>
-<script src="/js/automated-publishing.js"></script>
-
-<script>
-  // Initialize content generation system
-  document.addEventListener('DOMContentLoaded', () => {
-    console.log('🎨 Blaze Content Generation System initialized');
-    
-    // Demo content generation
-    if (window.blazeContent) {
-      console.log('✅ Content Engine ready');
-      console.log('Available workflows:', ['executive_brief', 'thought_leadership', 'technical_analysis', 'case_study', 'industry_commentary']);
-    }
-    
-    if (window.blazeTemplates) {
-      console.log('✅ Content Templates ready');
-      console.log('Available templates:', window.blazeTemplates.getAvailableTemplates().length);
-    }
-    
-    if (window.blazeMastery) {
-      console.log('✅ Mastery Integration ready');
-      console.log('Personal brand elements loaded');
-    }
-    
-    if (window.blazePublisher) {
-      console.log('✅ Publishing System ready');
-      console.log('Publishing platforms:', Object.keys(window.blazePublisher.getPlatformConfig()).length);
-    }
-  });
-</script>
-=======
-    <!-- Dashboard -->
-    <div id="dashboard-root"></div>
-
-    <!-- Scripts -->
-    <script>
-        // Three.js Background Animation
-        function initThreeJS() {
-            const canvas = document.getElementById('hero-canvas');
-            const scene = new THREE.Scene();
-            const camera = new THREE.PerspectiveCamera(75, window.innerWidth / window.innerHeight, 0.1, 1000);
-            const renderer = new THREE.WebGLRenderer({ canvas: canvas, alpha: true });
-            
-            renderer.setSize(window.innerWidth, window.innerHeight);
-            renderer.setClearColor(0x000000, 0);
-
-            // Create particle system
-            const particlesGeometry = new THREE.BufferGeometry();
-            const particlesCount = 2000;
-            const posArray = new Float32Array(particlesCount * 3);
-
-            for (let i = 0; i < particlesCount * 3; i++) {
-                posArray[i] = (Math.random() - 0.5) * 50;
-            }
-
-            particlesGeometry.setAttribute('position', new THREE.BufferAttribute(posArray, 3));
-
-            const particlesMaterial = new THREE.PointsMaterial({
-                size: 0.02,
-                color: 0xBF5700,
-                transparent: true,
-                opacity: 0.6
-            });
-
-            const particlesMesh = new THREE.Points(particlesGeometry, particlesMaterial);
-            scene.add(particlesMesh);
-
-            camera.position.z = 5;
-
-            // Animation loop
-            function animate() {
-                requestAnimationFrame(animate);
-                
-                particlesMesh.rotation.x += 0.0005;
-                particlesMesh.rotation.y += 0.001;
-                
-                renderer.render(scene, camera);
-            }
-            
-            animate();
-
-            // Handle window resize
-            window.addEventListener('resize', () => {
-                camera.aspect = window.innerWidth / window.innerHeight;
-                camera.updateProjectionMatrix();
-                renderer.setSize(window.innerWidth, window.innerHeight);
-            });
-        }
-
-        // Smooth scrolling functions
-        function scrollToDashboard() {
-            document.getElementById('dashboard-root').scrollIntoView({ 
-                behavior: 'smooth' 
-            });
-        }
-
-        function scrollToVideos() {
-            document.getElementById('videos').scrollIntoView({ 
-                behavior: 'smooth' 
-            });
-        }
-
-        // Initialize when page loads
-        document.addEventListener('DOMContentLoaded', () => {
-            initThreeJS();
-        });
-
-        // Dashboard React Component (simplified version)
-        const DashboardComponent = () => {
-            const [teams, setTeams] = React.useState([]);
-            const [filteredTeams, setFilteredTeams] = React.useState([]);
-            const [searchTerm, setSearchTerm] = React.useState('');
-            const [selectedLeague, setSelectedLeague] = React.useState('all');
-
-            // Sample team data (you would load this from your API)
-            React.useEffect(() => {
-                const sampleTeams = [
-                    { name: "St. Louis Cardinals", league: "MLB", founded: 1882, division: "NL Central", titles: 11, competitive: 164, legacy: 103 },
-                    { name: "Texas Rangers", league: "MLB", founded: 1961, division: "AL West", titles: 1, competitive: 94, legacy: 38 },
-                    { name: "Tennessee Titans", league: "NFL", founded: 1960, division: "AFC South", titles: 0, competitive: 78, legacy: 35 },
-                    { name: "Memphis Grizzlies", league: "NBA", founded: 1995, division: "Southwest", titles: 0, competitive: 67, legacy: 28 }
-                ];
-                setTeams(sampleTeams);
-                setFilteredTeams(sampleTeams);
-            }, []);
-
-            // Filter teams based on search and league selection
-            React.useEffect(() => {
-                let filtered = teams.filter(team => 
-                    team.name.toLowerCase().includes(searchTerm.toLowerCase()) &&
-                    (selectedLeague === 'all' || team.league === selectedLeague)
-                );
-                setFilteredTeams(filtered);
-            }, [searchTerm, selectedLeague, teams]);
-
-            return React.createElement('div', { className: 'dashboard', id: 'dashboard' },
-                React.createElement('div', { className: 'dashboard-header' },
-                    React.createElement('h2', { className: 'dashboard-title' }, 'Championship Analytics Dashboard'),
-                    React.createElement('p', { style: { fontSize: '1.2rem', opacity: 0.8 } }, `${filteredTeams.length} teams • Real-time intelligence`)
-                ),
-                React.createElement('div', { className: 'controls' },
-                    React.createElement('input', {
-                        type: 'text',
-                        className: 'search-box',
-                        placeholder: 'Search teams...',
-                        value: searchTerm,
-                        onChange: (e) => setSearchTerm(e.target.value)
-                    }),
-                    React.createElement('select', {
-                        className: 'filter-select',
-                        value: selectedLeague,
-                        onChange: (e) => setSelectedLeague(e.target.value)
-                    },
-                        React.createElement('option', { value: 'all' }, 'All Leagues'),
-                        React.createElement('option', { value: 'MLB' }, 'MLB'),
-                        React.createElement('option', { value: 'NFL' }, 'NFL'),
-                        React.createElement('option', { value: 'NBA' }, 'NBA')
-                    )
-                ),
-                React.createElement('div', { className: 'stats-grid' },
-                    React.createElement('div', { className: 'stat-card' },
-                        React.createElement('div', { className: 'stat-value' }, filteredTeams.length),
-                        React.createElement('div', { className: 'stat-label' }, 'Total Teams')
-                    ),
-                    React.createElement('div', { className: 'stat-card' },
-                        React.createElement('div', { className: 'stat-value' }, '96.3%'),
-                        React.createElement('div', { className: 'stat-label' }, 'Accuracy Rate')
-                    ),
-                    React.createElement('div', { className: 'stat-card' },
-                        React.createElement('div', { className: 'stat-value' }, '<50ms'),
-                        React.createElement('div', { className: 'stat-label' }, 'Response Time')
-                    ),
-                    React.createElement('div', { className: 'stat-card' },
-                        React.createElement('div', { className: 'stat-value' }, '4.9/5'),
-                        React.createElement('div', { className: 'stat-label' }, 'User Rating')
-                    )
-                ),
-                React.createElement('div', { className: 'teams-grid' },
-                    filteredTeams.map(team =>
-                        React.createElement('div', { className: 'team-card', key: team.name },
-                            React.createElement('div', { className: 'team-name' }, team.name),
-                            React.createElement('div', { className: 'team-info' },
-                                React.createElement('div', null, `League: ${team.league}`),
-                                React.createElement('div', null, `Founded: ${team.founded}`),
-                                React.createElement('div', null, `Division: ${team.division}`),
-                                React.createElement('div', null, `Titles: ${team.titles}`)
-                            ),
-                            React.createElement('div', { className: 'team-metrics' },
-                                React.createElement('div', { className: 'metric' },
-                                    React.createElement('div', { className: 'metric-value' }, team.competitive),
-                                    React.createElement('div', { className: 'metric-label' }, 'Competitive')
-                                ),
-                                React.createElement('div', { className: 'metric' },
-                                    React.createElement('div', { className: 'metric-value' }, team.legacy),
-                                    React.createElement('div', { className: 'metric-label' }, 'Legacy')
-                                )
-                            )
-                        )
-                    )
-                )
-            );
-        };
-
-        // Render dashboard after React loads
-        setTimeout(() => {
-            ReactDOM.render(React.createElement(DashboardComponent), document.getElementById('dashboard-root'));
-        }, 1000);
-    </script>
-</body>
-</html>
->>>>>>> 15e7b7e1
