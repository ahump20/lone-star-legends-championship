{
  "name": "blaze-intelligence-lone-star-legends",
  "version": "3.0.0",
  "type": "module",
  "description": "Blaze Intelligence - Lone Star Legends Championship: Advanced 3D baseball game with real-time sports analytics and AI coordination",
  "main": "index.html",
  "scripts": {
    "start": "pnpm --filter web dev",
    "dev": "npx tsx apps/edge-gateway/src/index.ts",
<<<<<<< HEAD
    "build": "node scripts/build-games.mjs && pnpm --filter web build",
=======
    "build": "echo 'Building Blaze Intelligence platform...' && npm run build:games && npm run validate",
>>>>>>> 69d6de53
    "build:brand": "node scripts/build-brand-css.mjs",
    "build:og": "npm run build:brand && echo 'OG Remaster build complete'",
    "build:games": "npm run build:phaser && npm run build:og && echo '✅ All games built successfully'",
    "build:phaser": "mkdir -p public/games && cp -r apps/games/phaser-bbp-web public/games/bbp-web && echo '✅ Phaser game built'",
    "build:demo": "node apps/og-remaster/build-demo.js",
    "demo": "npm run build:demo && npx http-server apps/og-remaster -p 8080 -o demo.html",
    "dev:og": "npm run build:brand && echo 'OG Remaster ready for development'",
    "dev:phaser": "cd apps/games/phaser-bbp-web && npx http-server . -p 8080 -o",
    "sprites:generate": "node tools/sprites/generate.mjs",
    "build:games": "node scripts/build-games.mjs",
    "validate": "node validate-production.js",
    "check:ip": "node .github/scripts/check-ip-terms.js",
    "typecheck": "npx tsc -p . --noEmit",
    "lint": "npx biome check .",
    "test": "npx vitest run",
    "test:game": "jest --testPathPattern=games/baseball",
    "test:watch": "jest --watch",
    "test:coverage": "jest --coverage",
    "contracts": "npx openapi-typescript packages/contracts/openapi.yaml -o packages/contracts/client.ts",
    "migrate": "npx drizzle-kit migrate",
    "canary": "node infrastructure/scripts/canary.js",
    "synthetics": "node infrastructure/scripts/synthetics.js",
    "deploy": "npx wrangler deploy apps/edge-gateway/src/index.ts",
    "security-scan": "npx gitleaks detect --config .gitleaks.toml --no-git",
    "preview": "pnpm build && pnpm start",
    "format": "npx prettier --write *.html *.js *.ts",
    "api": "python3 simple-api-server.py",
    "multiplayer": "node multiplayer-server.js",
    "dashboard": "python3 -m http.server 8082",
    "ship": "node scripts/ship.js",
    "qa": "node scripts/simple-qa-check.js",
    "ci:blocklist": "node scripts/check-blocklist.mjs",
    "ci:lighthouse": "lhci autorun",
    "scan": "node security-scanner.js",
    "enigma": "node scripts/enigma-pulse.js",
    "readiness": "node scripts/readiness-pulse.js",
    "mp:probe": "node scripts/test-multiplayer-connection.js",
    "pages": "npx wrangler pages deploy ./dist -p",
    "reset": "node scripts/reset-workspace.js",
    "logs": "npx wrangler tail --format pretty"
  },
  "dependencies": {
    "@hono/zod-openapi": "^1.1.0",
    "@opentelemetry/api": "^1.9.0",
    "@opentelemetry/sdk-trace-web": "^2.0.1",
    "@sentry/node": "^10.5.0",
    "canvas": "^3.2.0",
    "chart.js": "^4.5.0",
    "concurrently": "^8.2.0",
    "drizzle-kit": "^0.31.4",
    "drizzle-orm": "^0.44.4",
    "hono": "^4.9.4",
    "ioredis": "^5.7.0",
    "openapi-typescript": "^7.9.1",
    "pg": "^8.16.3",
    "ws": "^8.18.3",
    "zod": "^4.1.1"
  },
  "devDependencies": {
    "@babel/core": "^7.23.0",
    "@babel/preset-env": "^7.23.0",
    "@biomejs/biome": "^2.2.2",
    "@types/node": "^24.3.0",
    "@types/react": "^18.3.5",
    "@types/react-dom": "^18.3.0",
    "eslint": "^9.34.0",
    "eslint-config-prettier": "^9.0.0",
    "eslint-plugin-jest": "^27.4.0",
    "http-server": "^14.1.1",
    "jest": "^29.7.0",
    "jest-environment-jsdom": "^29.7.0",
    "lighthouse": "^13.0.1",
    "@lhci/cli": "^0.13.0",
    "nodemon": "^3.0.0",
    "prettier": "^3.0.0",
    "tsx": "^4.20.5",
    "typescript": "^5.9.2",
    "vitest": "^3.2.4",
    "wait-on": "^7.2.0",
    "wrangler": "^3.0.0"
  },
  "jest": {
    "testEnvironment": "jsdom",
    "testMatch": ["**/tests/**/*.test.js", "**/__tests__/**/*.test.js"],
    "collectCoverageFrom": [
      "js/**/*.js",
      "games/**/*.js",
      "!js/**/*.min.js",
      "!**/node_modules/**"
    ],
    "coverageThreshold": {
      "global": {
        "branches": 70,
        "functions": 70,
        "lines": 70,
        "statements": 70
      }
    }
  },
  "keywords": [
    "blaze-intelligence",
    "sports-analytics",
    "three.js",
    "baseball",
    "3d-game",
    "real-time-data",
    "cardinals",
    "titans",
    "longhorns",
    "grizzlies",
    "ai-coordination",
    "pwa",
    "multiplayer",
    "websocket",
    "claude-api"
  ],
  "author": "Blaze Intelligence",
  "license": "MIT",
  "homepage": "https://ahump20.github.io/lone-star-legends-championship/",
  "repository": {
    "type": "git",
    "url": "git+https://github.com/ahump20/lone-star-legends-championship.git"
  },
  "packageManager": "pnpm@8.15.8",
  "engines": {
    "node": ">=16.0.0",
    "python": ">=3.8.0"
  },
  "browserslist": [
    "> 1%",
    "last 2 versions",
    "not dead"
  ],
  "pwa": {
    "name": "Blaze Intelligence - Lone Star Legends",
    "short_name": "Blaze LSL",
    "theme_color": "#FF6B35",
    "background_color": "#0A0A0A",
    "display": "standalone",
    "orientation": "any"
  },
  "analytics": {
    "accuracy_benchmark": "94.6%",
    "response_time_target": "<100ms",
    "data_processing": "2.8M+ points/hour",
    "supported_teams": [
      "Cardinals (MLB)",
      "Titans (NFL)",
      "Longhorns (NCAA)",
      "Grizzlies (NBA)"
    ]
  },
  "security": {
    "csp_enabled": true,
    "rate_limiting": true,
    "input_validation": true,
    "gitleaks_scanning": true
  },
  "deployment": {
    "platform": "Cloudflare Pages",
    "domain": "blaze-intelligence.com",
    "cdn": "Cloudflare",
    "ssl": true
  },
  "bugs": {
    "url": "https://github.com/ahump20/lone-star-legends-championship/issues"
  }
}<|MERGE_RESOLUTION|>--- conflicted
+++ resolved
@@ -7,21 +7,16 @@
   "scripts": {
     "start": "pnpm --filter web dev",
     "dev": "npx tsx apps/edge-gateway/src/index.ts",
-<<<<<<< HEAD
     "build": "node scripts/build-games.mjs && pnpm --filter web build",
-=======
-    "build": "echo 'Building Blaze Intelligence platform...' && npm run build:games && npm run validate",
->>>>>>> 69d6de53
     "build:brand": "node scripts/build-brand-css.mjs",
     "build:og": "npm run build:brand && echo 'OG Remaster build complete'",
-    "build:games": "npm run build:phaser && npm run build:og && echo '✅ All games built successfully'",
+    "build:games": "node scripts/build-games.mjs",
     "build:phaser": "mkdir -p public/games && cp -r apps/games/phaser-bbp-web public/games/bbp-web && echo '✅ Phaser game built'",
     "build:demo": "node apps/og-remaster/build-demo.js",
     "demo": "npm run build:demo && npx http-server apps/og-remaster -p 8080 -o demo.html",
     "dev:og": "npm run build:brand && echo 'OG Remaster ready for development'",
     "dev:phaser": "cd apps/games/phaser-bbp-web && npx http-server . -p 8080 -o",
     "sprites:generate": "node tools/sprites/generate.mjs",
-    "build:games": "node scripts/build-games.mjs",
     "validate": "node validate-production.js",
     "check:ip": "node .github/scripts/check-ip-terms.js",
     "typecheck": "npx tsc -p . --noEmit",
