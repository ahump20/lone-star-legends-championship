--- conflicted
+++ resolved
@@ -1,55 +1,11 @@
-<<<<<<< HEAD
-/*
-  X-Frame-Options: DENY
-  X-Content-Type-Options: nosniff
-  Referrer-Policy: strict-origin-when-cross-origin
-  Permissions-Policy: camera=(), microphone=(), geolocation=()
 
-/
-  Cache-Control: public, max-age=0, must-revalidate
-
-/*.html
-  Cache-Control: public, max-age=0, must-revalidate
-
-=======
-# Blaze Intelligence - Enhanced HTTP Headers Configuration
-# Security, performance, and SEO optimization headers
-
-# Global security headers for all pages
-/*
-  # Security Headers
-  X-Content-Type-Options: nosniff
-  X-Frame-Options: DENY
-  X-XSS-Protection: 1; mode=block
-  Referrer-Policy: strict-origin-when-cross-origin
-  Permissions-Policy: camera=(), microphone=(), geolocation=(), payment=(), usb=()
-  Content-Security-Policy: default-src 'self'; script-src 'self' 'unsafe-inline' 'unsafe-eval' https://cdnjs.cloudflare.com https://js.stripe.com https://fonts.googleapis.com; style-src 'self' 'unsafe-inline' https://fonts.googleapis.com; font-src 'self' https://fonts.gstatic.com; img-src 'self' data: https:; connect-src 'self' https: wss: data:; frame-ancestors 'none'; base-uri 'self'; form-action 'self'
-  Strict-Transport-Security: max-age=31536000; includeSubDomains; preload
-  Cross-Origin-Embedder-Policy: unsafe-none
-  Cross-Origin-Opener-Policy: same-origin-allow-popups
-  
-  # SEO and Performance Headers
-  Cache-Control: public, max-age=3600, must-revalidate
-
-# Static assets - long cache for immutable content
->>>>>>> 15e7b7e1
 /css/*
   Cache-Control: public, max-age=31536000, immutable
 
 /js/*
   Cache-Control: public, max-age=31536000, immutable
 
-<<<<<<< HEAD
-=======
-/images/*
-  Cache-Control: public, max-age=31536000, immutable
 
-# Long cache for images
-/public/images/*
-  Cache-Control: public, max-age=31536000, immutable
-  Access-Control-Allow-Origin: *
-
->>>>>>> 15e7b7e1
 /images/*
   Cache-Control: public, max-age=31536000, immutable
 
